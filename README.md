# VSCode Downloader

## Description

<<<<<<< HEAD
[dl-vscode](https://rene-d.github.io/dl-vscode) is a Python3 script that downloads the latest Linux version of [Visual Studio Code](http://code.visualstudio.com) and a curated list of extensions for installation on computers without Internet connection or proxy restrictions.

The program also creates a catalog in JSON and Markdown that can be incorporated into a web page, like this [example](https://rene-d.github.io/dl-vscode/demo/).
=======
[vscode-dl](https://rene-d.github.io/vscode-dl) is a Python3 script that downloads the latest Linux version of [Visual Studio Code](http://code.visualstudio.com) and a curated list of extensions for installation on computers without Internet connection or proxy restrictions.

The program also creates a catalog in JSON and Markdown that can be incorporated into a web page, like this [example](https://rene-d.github.io/vscode-dl/demo/).
>>>>>>> b8cb6af7

When run again, it tries to update extensions and VSCode to their latest version.

## Requirements

* [Python3](https://www.python.org/downloads) : version 3.6 or 3.7 (older ones *won't* work because of [f-strings](https://www.python.org/dev/peps/pep-0498))
<<<<<<< HEAD
* [Requests](http://python-requests.org)
=======
* [Requests](http://python-requests.org) and [Requests-cache](https://github.com/reclosedev/requests-cache)
>>>>>>> b8cb6af7
* [PyYAML](https://pyyaml.org)

```bash
pip3 install -U -r requirements.txt
```

## Basic usage

<<<<<<< HEAD
Download Visual Studio Code and extensions listed in `extensions.yaml` ([screenshot](http://rene-d.github.io/dl-vscode/screenshot.html)) :
````
python3 dl-vscode.py
````
=======
Download Visual Studio Code and extensions listed in `extensions.yaml` ([screenshot](http://rene-d.github.io/vscode-dl/screenshot.html)) :
```bash
python3 vscode-dl.py
```
>>>>>>> b8cb6af7

Scan installed extensions and add them to the download list :
```bash
python3 vscode-dl.py -i
```

More options are available. Use `python3 vscode-dl.py --help` to show them.

## Installation and update tool

On a offline installation, [get.py](get.py) install or updates Code, downloads and updates the installed extensions from the mirror.

It requires Python 3.5+ and [requests](http://python-requests.org) that should be installed on all modern Debian/Ubuntu.

```bash
# One-liner:
curl -sL http://mirror.url:port/get.py | python3 - http://mirror.url:port/

# Alternatively, you can run the script into the mirror folder:
cd /path/to/vscode-mirror
python3 get.py
```

The flag `-t` permits to provide a minimal set of extensions to be installed. They should be listed in a JSON array.

Example of a file `myteam.json` (that should be copied in the mirror directory):
```JSON
["ms-python.python", "formulahendry.code-runner"]
```

The following command wil install or update Code and the extensions listed above.
```bash
python3 <(curl -sL http://mirror.url:port/get.py) -t myteam http://mirror.url:port/
```

## Extensions update tool

On a offline installation, [update-extensions.py](https://github.com/rene-d/dl-vscode/blob/master/update-extensions.py) downloads and updates the installed extensions (Python3 and [Requests](http://python-requests.org) package required) from the mirror.

````bash
# One-liner:
curl -s http://mirror.url:port/update-extensions.py | python3 - http://mirror.url:port/

# Alternatively, you can run the script into the mirror folder:
cd /path/to/vscode-mirror
python3 update-extensions.py
````

## Links

* [Official Visual Studio Code site](https://code.visualstudio.com/)
* [Official GitHub](https://github.com/microsoft/vscode)
* [Extensions](https://marketplace.visualstudio.com/vscode)
* [Awesome list for Visual Studio Code](https://github.com/viatsko/awesome-vscode)
* [markdown-it](https://github.com/markdown-it/markdown-it)
* [highlight.js](https://github.com/isagalaev/highlight.js)

## License

[Unlicense](http://unlicense.org) aka. Public Domain 😀<|MERGE_RESOLUTION|>--- conflicted
+++ resolved
@@ -2,26 +2,16 @@
 
 ## Description
 
-<<<<<<< HEAD
-[dl-vscode](https://rene-d.github.io/dl-vscode) is a Python3 script that downloads the latest Linux version of [Visual Studio Code](http://code.visualstudio.com) and a curated list of extensions for installation on computers without Internet connection or proxy restrictions.
-
-The program also creates a catalog in JSON and Markdown that can be incorporated into a web page, like this [example](https://rene-d.github.io/dl-vscode/demo/).
-=======
 [vscode-dl](https://rene-d.github.io/vscode-dl) is a Python3 script that downloads the latest Linux version of [Visual Studio Code](http://code.visualstudio.com) and a curated list of extensions for installation on computers without Internet connection or proxy restrictions.
 
 The program also creates a catalog in JSON and Markdown that can be incorporated into a web page, like this [example](https://rene-d.github.io/vscode-dl/demo/).
->>>>>>> b8cb6af7
 
 When run again, it tries to update extensions and VSCode to their latest version.
 
 ## Requirements
 
 * [Python3](https://www.python.org/downloads) : version 3.6 or 3.7 (older ones *won't* work because of [f-strings](https://www.python.org/dev/peps/pep-0498))
-<<<<<<< HEAD
-* [Requests](http://python-requests.org)
-=======
 * [Requests](http://python-requests.org) and [Requests-cache](https://github.com/reclosedev/requests-cache)
->>>>>>> b8cb6af7
 * [PyYAML](https://pyyaml.org)
 
 ```bash
@@ -30,17 +20,10 @@
 
 ## Basic usage
 
-<<<<<<< HEAD
-Download Visual Studio Code and extensions listed in `extensions.yaml` ([screenshot](http://rene-d.github.io/dl-vscode/screenshot.html)) :
-````
-python3 dl-vscode.py
-````
-=======
 Download Visual Studio Code and extensions listed in `extensions.yaml` ([screenshot](http://rene-d.github.io/vscode-dl/screenshot.html)) :
 ```bash
 python3 vscode-dl.py
 ```
->>>>>>> b8cb6af7
 
 Scan installed extensions and add them to the download list :
 ```bash
