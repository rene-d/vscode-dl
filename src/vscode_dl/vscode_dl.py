--- conflicted
+++ resolved
@@ -478,11 +478,7 @@
                 url = "https://cdn.vsassets.io/v/20180521T120403/_content/Header/default_icon.png"
                 download(url, icon)
 
-<<<<<<< HEAD
-        if key == "ms-vscode.Go" and not no_golang:
-=======
         if key == "golang.Go":
->>>>>>> 14c4697f
             dl_go_packages(dst_dir, vsix, json_data, dry_run)
 
     # write the markdown catalog file
